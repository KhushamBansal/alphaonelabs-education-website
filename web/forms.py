from allauth.account.forms import LoginForm, SignupForm
from captcha.fields import CaptchaField
from django import forms
from django.contrib.auth.models import User
from django.db import IntegrityError
from django.utils.crypto import get_random_string
from django.utils.text import slugify
from markdownx.fields import MarkdownxFormField

from .models import (
    BlogPost,
    ChallengeSubmission,
    Course,
    CourseMaterial,
    ForumCategory,
    Goods,
    Meme,
    ProductImage,
    Profile,
    ProgressTracker,
    Review,
    Session,
    Storefront,
    Subject,
    SuccessStory,
)
from .referrals import handle_referral
from .widgets import (
    TailwindCaptchaTextInput,
    TailwindCheckboxInput,
    TailwindDateTimeInput,
    TailwindEmailInput,
    TailwindFileInput,
    TailwindInput,
    TailwindNumberInput,
    TailwindSelect,
    TailwindTextarea,
)

__all__ = [
    "UserRegistrationForm",
    "ProfileForm",
    "ChallengeSubmissionForm",
    "CourseCreationForm",
    "CourseForm",
    "SessionForm",
    "ReviewForm",
    "CourseMaterialForm",
    "TeacherSignupForm",
    "ProfileUpdateForm",
    "CustomLoginForm",
    "LearnForm",
    "TeachForm",
    "InviteStudentForm",
    "ForumCategoryForm",
    "ForumTopicForm",
    "BlogPostForm",
    "MessageTeacherForm",
    "FeedbackForm",
    "GoodsForm",
    "StorefrontForm",
    "ProgressTrackerForm",
    "SuccessStoryForm",
    "MemeForm",
]


class UserRegistrationForm(SignupForm):
    first_name = forms.CharField(
        max_length=30,
        required=True,
        widget=TailwindInput(attrs={"placeholder": "First Name"}),
    )
    last_name = forms.CharField(
        max_length=30,
        required=True,
        widget=TailwindInput(attrs={"placeholder": "Last Name"}),
    )
    is_teacher = forms.BooleanField(
        required=False,
        label="Register as a teacher",
        widget=TailwindCheckboxInput(),
    )
    referral_code = forms.CharField(
        max_length=20,
        required=False,
        widget=TailwindInput(attrs={"placeholder": "Enter referral code"}),
        help_text="Optional - Enter a referral code if you have one",
    )
    captcha = CaptchaField(widget=TailwindCaptchaTextInput)

    def __init__(self, *args, **kwargs):
        request = kwargs.pop("request", None)
        super().__init__(*args, **kwargs)

        # Update email field
        self.fields["email"].widget = TailwindEmailInput(
            attrs={
                "placeholder": "your.email@example.com",
                "value": self.initial.get("email", ""),
            }
        )
        # Update password field
        self.fields["password1"].widget = TailwindInput(
            attrs={
                "type": "password",
                "placeholder": "Choose a secure password",
                "class": (
                    "block w-full border rounded p-2 focus:outline-none focus:ring-2 "
                    "focus:ring-teal-300 dark:focus:ring-teal-800 bg-white dark:bg-gray-800 "
                    "border-gray-300 dark:border-gray-600 text-gray-900 dark:text-white"
                ),
            }
        )

        # Handle referral code from session or POST data
        if self.data:  # If form was submitted (POST)
            referral_code = self.data.get("referral_code")
            if referral_code:
                self.fields["referral_code"].initial = referral_code
        elif request and request.session.get("referral_code"):  # If new form (GET) with session data
            referral_code = request.session.get("referral_code")
            self.fields["referral_code"].initial = referral_code
            self.initial["referral_code"] = referral_code

        # Preserve values on form errors
        if self.data:
            for field_name in ["first_name", "last_name", "email", "referral_code", "username"]:
                if field_name in self.data and field_name in self.fields:
                    self.fields[field_name].widget.attrs["value"] = self.data[field_name]

    def clean_username(self):
        username = self.cleaned_data.get("username")
        if username:
            try:
                User.objects.get(username=username)
                raise forms.ValidationError("This username is already taken. Please choose a different one.")
            except User.DoesNotExist:
                return username
        return username

    def clean_referral_code(self):
        referral_code = self.cleaned_data.get("referral_code")
        if referral_code:
            if not Profile.objects.filter(referral_code=referral_code).exists():
                raise forms.ValidationError("Invalid referral code. Please check and try again.")
        return referral_code

    def save(self, request):
        # First call parent's save to create the user and send verification email
        try:
            user = super().save(request)
        except IntegrityError:
            raise forms.ValidationError("This username is already taken. Please choose a different one.")

        # Then update the additional fields
        user.first_name = self.cleaned_data["first_name"]
        user.last_name = self.cleaned_data["last_name"]
        user.save()

        # Update the user's profile
        if self.cleaned_data.get("is_teacher"):
            user.profile.is_teacher = True
            user.profile.save()

        # Handle the referral
        referral_code = self.cleaned_data.get("referral_code")
        if referral_code:
            handle_referral(user, referral_code)

        # Return the user object
        return user


class ProfileForm(forms.ModelForm):
    class Meta:
        model = Profile
        fields = ("bio", "expertise")
        widgets = {
            "bio": TailwindTextarea(attrs={"rows": 4}),
            "expertise": TailwindInput(attrs={"placeholder": "Your areas of expertise"}),
        }


class CourseCreationForm(forms.ModelForm):
    class Meta:
        model = Course
        fields = (
            "title",
            "description",
            "image",
            "learning_objectives",
            "prerequisites",
            "price",
            "allow_individual_sessions",
            "max_students",
            "subject",
            "level",
            "tags",
        )
        widgets = {
            "description": forms.Textarea(attrs={"rows": 4}),
            "image": TailwindFileInput(
                attrs={
                    "accept": "image/*",
                    "help_text": "Course image must be 300x150 pixels",
                }
            ),
            "learning_objectives": forms.Textarea(attrs={"rows": 4}),
            "prerequisites": forms.Textarea(attrs={"rows": 4}),
            "allow_individual_sessions": TailwindCheckboxInput(
                attrs={"help_text": ("Allow students to register for individual sessions")}
            ),
            "tags": forms.TextInput(attrs={"placeholder": "Enter comma-separated tags"}),
        }

    def clean_price(self):
        price = self.cleaned_data.get("price")
        if price <= 0:
            raise forms.ValidationError("Price must be greater than zero")
        return price

    def clean_max_students(self):
        max_students = self.cleaned_data.get("max_students")
        if max_students <= 0:
            msg = "Maximum number of students must be greater than zero"
            raise forms.ValidationError(msg)
        return max_students


class CourseForm(forms.ModelForm):
    description = MarkdownxFormField(
        label="Description", help_text="Use markdown for formatting. You can use **bold**, *italic*, lists, etc."
    )
    learning_objectives = MarkdownxFormField(
        label="Learning Objectives",
        help_text="Use markdown for formatting. List your objectives using - or * for bullet points.",
    )
    prerequisites = MarkdownxFormField(
        label="Prerequisites",
        help_text="Use markdown for formatting. List prerequisites using - or * for bullet points.",
        required=False,
    )

    class Meta:
        model = Course
        fields = [
            "title",
            "description",
            "image",
            "learning_objectives",
            "prerequisites",
            "price",
            "allow_individual_sessions",
            "invite_only",
            "max_students",
            "subject",
            "level",
            "tags",
        ]
        widgets = {
            "title": TailwindInput(),
            "description": TailwindTextarea(attrs={"rows": 4}),
            "image": TailwindFileInput(
                attrs={
                    "accept": "image/*",
                    "help_text": "Course image must be 300x150 pixels",
                }
            ),
            "learning_objectives": TailwindTextarea(attrs={"rows": 4}),
            "prerequisites": TailwindTextarea(attrs={"rows": 4}),
            "price": TailwindNumberInput(attrs={"min": "0", "step": "0.01"}),
            "allow_individual_sessions": TailwindCheckboxInput(
                attrs={"help_text": ("Allow students to register for individual sessions")}
            ),
            "invite_only": TailwindCheckboxInput(
                attrs={"help_text": ("If enabled, students can only enroll with an invitation")}
            ),
            "max_students": TailwindNumberInput(attrs={"min": "1"}),
            "subject": TailwindSelect(),
            "level": TailwindSelect(),
            "tags": TailwindInput(attrs={"placeholder": "Enter comma-separated tags"}),
        }

    def clean_max_students(self):
        max_students = self.cleaned_data.get("max_students")
        if max_students <= 0:
            msg = "Maximum number of students must be greater than zero"
            raise forms.ValidationError(msg)
        return max_students


class SessionForm(forms.ModelForm):
    class Meta:
        model = Session
        fields = [
            "title",
            "description",
            "start_time",
            "end_time",
            "is_virtual",
            "meeting_link",
            "location",
            "price",
            "enable_rollover",
            "rollover_pattern",
        ]
        widgets = {
            "title": TailwindInput(),
            "description": TailwindTextarea(attrs={"rows": 4}),
            "start_time": TailwindDateTimeInput(),
            "end_time": TailwindDateTimeInput(),
            "is_virtual": TailwindCheckboxInput(),
            "meeting_link": TailwindInput(attrs={"type": "url"}),
            "location": TailwindInput(),
            "price": TailwindNumberInput(
                attrs={
                    "min": "0",
                    "step": "0.01",
                    "help_text": ("Price for individual session registration"),
                }
            ),
            "enable_rollover": TailwindCheckboxInput(),
            "rollover_pattern": TailwindSelect(),
        }
        help_texts = {
            "start_time": "Click to select the session start date and time",
            "end_time": "Click to select the session end date and time",
            "enable_rollover": "Enable automatic date rollover if no students are enrolled",
            "rollover_pattern": "How often to roll over the session dates",
        }

    def clean(self):
        cleaned_data = super().clean()
        is_virtual = cleaned_data.get("is_virtual")
        meeting_link = cleaned_data.get("meeting_link")
        location = cleaned_data.get("location")
        start_time = cleaned_data.get("start_time")
        end_time = cleaned_data.get("end_time")
        price = cleaned_data.get("price")

        if start_time and end_time and end_time <= start_time:
            self.add_error("end_time", "End time must be after start time.")

        if is_virtual and not meeting_link:
            msg = "Meeting link is required for virtual sessions."
            self.add_error("meeting_link", msg)
        elif not is_virtual and not location:
            msg = "Location is required for in-person sessions."
            self.add_error("location", msg)

        if price is not None and price < 0:
            self.add_error("price", "Price cannot be negative.")

        return cleaned_data


class ReviewForm(forms.ModelForm):
    class Meta:
        model = Review
        fields = ("rating", "comment")
        widgets = {
            "rating": TailwindNumberInput(attrs={"min": "1", "max": "5"}),
            "comment": TailwindTextarea(attrs={"rows": 4}),
        }


class CourseMaterialForm(forms.ModelForm):
    class Meta:
        model = CourseMaterial
        fields = (
            "title",
            "description",
            "material_type",
            "file",
            "external_url",
            "session",
            "is_downloadable",
            "order",
        )
        widgets = {
            "title": TailwindInput(),
            "description": TailwindTextarea(attrs={"rows": 3}),
            "material_type": TailwindSelect(),
            "file": TailwindFileInput(),
            "external_url": TailwindInput(attrs={"placeholder": "Enter video URL"}),  # Add widget for external_url
            "session": TailwindSelect(),
            "is_downloadable": TailwindCheckboxInput(),
            "order": TailwindNumberInput(attrs={"min": 0}),
        }
        labels = {
            "external_url": "External URL",  # Update label
        }

    def __init__(self, *args, course=None, **kwargs):
        super().__init__(*args, **kwargs)
        if course:
            self.fields["session"].queryset = course.sessions.all()


class TeacherSignupForm(forms.Form):
    email = forms.EmailField(widget=TailwindEmailInput())
    username = forms.CharField(
        max_length=150,
        widget=TailwindInput(attrs={"placeholder": "Choose a username"}),
        help_text="This will be your unique identifier on the platform.",
    )
    subject = forms.CharField(max_length=100, widget=TailwindInput())
    captcha = CaptchaField(widget=TailwindCaptchaTextInput)

    def clean_username(self):
        username = self.cleaned_data.get("username")
        if User.objects.filter(username=username).exists():
            raise forms.ValidationError("This username is already taken. Please choose a different one.")
        return username

    def save(self):
        email = self.cleaned_data["email"]
        username = self.cleaned_data["username"]
        subject_name = self.cleaned_data["subject"]

        random_password = get_random_string(length=30)
        try:
            user = User.objects.create_user(username=username, email=email, password=random_password)
        except IntegrityError:
            raise forms.ValidationError("This username is already taken. Please try again with a different username.")

        # Set user as teacher
        profile = user.profile
        profile.is_teacher = True
        profile.save()

        # Create subject
        subject, created = Subject.objects.get_or_create(
            name=subject_name,
            defaults={
                "slug": slugify(subject_name),
                "description": f"Courses about {subject_name}",
            },
        )

        return user, subject


class ProfileUpdateForm(forms.ModelForm):
    username = forms.CharField(
        max_length=150,
        required=True,
        widget=TailwindInput(),
        help_text="This is your public username that will be visible to other users",
    )
    first_name = forms.CharField(
        max_length=30, required=False, widget=TailwindInput(), help_text="Your real name will not be shown publicly"
    )
    last_name = forms.CharField(
        max_length=30, required=False, widget=TailwindInput(), help_text="Your real name will not be shown publicly"
    )
    email = forms.EmailField(
        required=True, widget=TailwindEmailInput(), help_text="Your email will not be shown publicly"
    )
    bio = forms.CharField(
        required=False,
        widget=TailwindTextarea(attrs={"rows": 4}),
        help_text="Tell us about yourself - this will be visible on your public profile",
    )
    expertise = forms.CharField(
        max_length=200,
        required=False,
        widget=TailwindInput(),
        help_text=(
            "List your areas of expertise (e.g. Python, Machine Learning, Web Development) - "
            "this will be visible on your public profile"
        ),
    )
    avatar = forms.ImageField(
        required=False,
        widget=TailwindFileInput(),
        help_text="Upload a profile picture (will be cropped to a square and resized to 200x200 pixels)",
    )

    class Meta:
        model = User
        fields = ["username", "first_name", "last_name", "email"]

    def __init__(self, *args, **kwargs):
        super().__init__(*args, **kwargs)
        if self.instance:
            try:
                profile = self.instance.profile
                self.fields["bio"].initial = profile.bio
                self.fields["expertise"].initial = profile.expertise
            except Profile.DoesNotExist:
                pass

    def clean_username(self):
        username = self.cleaned_data["username"]
        if User.objects.exclude(pk=self.instance.pk).filter(username=username).exists():
            raise forms.ValidationError("This username is already taken. Please choose a different one.")
        return username

    def save(self, commit=True):
        user = super().save(commit=False)
        if commit:
            user.save()
            profile, created = Profile.objects.get_or_create(user=user)
            profile.bio = self.cleaned_data["bio"]
            profile.expertise = self.cleaned_data["expertise"]
            if self.cleaned_data.get("avatar"):
                profile.avatar = self.cleaned_data["avatar"]
            profile.save()
        return user


class CustomLoginForm(LoginForm):
    def __init__(self, *args, **kwargs):
        super().__init__(*args, **kwargs)
        self.fields["login"].widget.attrs.update(
            {
                "class": (
                    "block w-full rounded-md border-0 py-2 px-4 "
                    "text-gray-900 dark:text-white shadow-sm "
                    "ring-1 ring-inset ring-gray-300 "
                    "dark:ring-gray-600 "
                    "placeholder:text-gray-400 "
                    "focus:ring-2 focus:ring-inset "
                    "focus:ring-orange-500 dark:bg-gray-700 "
                    "sm:text-base sm:leading-6"
                )
            }
        )
        self.fields["password"].widget.attrs.update(
            {
                "class": (
                    "block w-full rounded-md border-0 py-2 px-4 "
                    "text-gray-900 dark:text-white shadow-sm "
                    "ring-1 ring-inset ring-gray-300 "
                    "dark:ring-gray-600 "
                    "placeholder:text-gray-400 "
                    "focus:ring-2 focus:ring-inset "
                    "focus:ring-orange-500 dark:bg-gray-700 "
                    "sm:text-base sm:leading-6 pr-10"
                )
            }
        )
        self.fields["remember"].widget.attrs.update(
            {
                "class": (
                    "h-4 w-4 text-orange-500 "
                    "focus:ring-orange-500 "
                    "border-gray-300 dark:border-gray-600 "
                    "rounded cursor-pointer"
                )
            }
        )

    def clean(self):
        cleaned_data = super().clean()
        if cleaned_data is None:
            return {}

        # Check if user exists and can log in
        if "login" in cleaned_data:
            email = cleaned_data["login"]
            try:
                User.objects.get(email=email)
            except User.DoesNotExist:
                raise forms.ValidationError(
                    "No account found with this email address. Please check the email or sign up."
                )

        return cleaned_data


class SuccessStoryForm(forms.ModelForm):
    content = MarkdownxFormField(
        label="Content", help_text="Use markdown for formatting. You can use **bold**, *italic*, lists, etc."
    )

    class Meta:
        model = SuccessStory
        fields = ["title", "content", "excerpt", "featured_image", "status"]
        widgets = {
            "title": TailwindInput(attrs={"placeholder": "Your success story title"}),
            "excerpt": TailwindTextarea(
                attrs={"rows": 3, "placeholder": "A brief summary of your success story (optional)"}
            ),
            "featured_image": TailwindFileInput(
                attrs={"accept": "image/*", "help_text": "Featured image for your success story (optional)"}
            ),
            "status": TailwindSelect(),
        }


class LearnForm(forms.Form):
    subject = forms.CharField(
        max_length=100,
        widget=TailwindInput(
            attrs={
                "placeholder": "What would you like to learn?",
                "class": "block w-full border rounded p-2 focus:outline-none focus:ring-2 focus:ring-orange-500",
            }
        ),
    )
    email = forms.EmailField(
        widget=TailwindEmailInput(
            attrs={
                "placeholder": "Your email address",
                "class": "block w-full border rounded p-2 focus:outline-none focus:ring-2 focus:ring-orange-500",
            }
        )
    )
    message = forms.CharField(
        widget=TailwindTextarea(
            attrs={
                "placeholder": "Tell us more about what you want to learn...",
                "rows": 4,
                "class": "block w-full border rounded p-2 focus:outline-none focus:ring-2 focus:ring-orange-500",
            }
        ),
        required=False,
    )
    captcha = CaptchaField(
        widget=TailwindCaptchaTextInput(
            attrs={"class": "block w-full border rounded p-2 focus:outline-none focus:ring-2 focus:ring-orange-500"}
        )
    )


class TeachForm(forms.Form):
    subject = forms.CharField(
        max_length=100,
        widget=TailwindInput(
            attrs={
                "placeholder": "What would you like to teach?",
                "class": "block w-full border rounded p-2 focus:outline-none focus:ring-2 focus:ring-indigo-500",
            }
        ),
    )
    email = forms.EmailField(
        widget=TailwindEmailInput(
            attrs={
                "placeholder": "Your email address",
                "class": "block w-full border rounded p-2 focus:outline-none focus:ring-2 focus:ring-indigo-500",
            }
        )
    )
    expertise = forms.CharField(
        widget=TailwindTextarea(
            attrs={
                "placeholder": "Tell us about your expertise and teaching experience...",
                "rows": 4,
                "class": "block w-full border rounded p-2 focus:outline-none focus:ring-2 focus:ring-indigo-500",
            }
        )
    )
    captcha = CaptchaField(
        widget=TailwindCaptchaTextInput(
            attrs={"class": "block w-full border rounded p-2 focus:outline-none focus:ring-2 focus:ring-indigo-500"}
        )
    )


class InviteStudentForm(forms.Form):
    email = forms.EmailField(
        label="Student's Email",
        widget=forms.EmailInput(
            attrs={
                "class": (
                    "w-full px-4 py-2 rounded-lg border border-gray-300 dark:border-gray-600 "
                    "bg-white dark:bg-gray-700 text-gray-900 dark:text-gray-100 "
                    "focus:ring-2 focus:ring-indigo-500 dark:focus:ring-indigo-400 focus:border-transparent"
                ),
                "placeholder": "Enter student's email address",
            }
        ),
    )
    message = forms.CharField(
        required=False,
        label="Personal Message (optional)",
        widget=forms.Textarea(
            attrs={
                "class": (
                    "w-full px-4 py-2 rounded-lg border border-gray-300 dark:border-gray-600 "
                    "bg-white dark:bg-gray-700 text-gray-900 dark:text-gray-100 "
                    "focus:ring-2 focus:ring-indigo-500 dark:focus:ring-indigo-400 focus:border-transparent"
                ),
                "placeholder": "Add a personal message to your invitation",
                "rows": 3,
            }
        ),
    )


class ForumCategoryForm(forms.ModelForm):
    """Form for creating and editing forum categories."""

    class Meta:
        model = ForumCategory
        fields = ["name", "description", "icon", "slug"]
        widgets = {
            "name": forms.TextInput(
                attrs={
                    "class": (
                        "w-full border border-gray-300 dark:border-gray-600 rounded p-2 "
                        "focus:outline-none focus:ring-2 focus:ring-teal-500 focus:ring-offset-2 "
                        "dark:focus:ring-offset-gray-800 bg-white dark:bg-gray-800"
                    )
                }
            ),
            "description": forms.Textarea(
                attrs={
                    "class": (
                        "w-full border border-gray-300 dark:border-gray-600 rounded p-2 "
                        "focus:outline-none focus:ring-2 focus:ring-teal-500 focus:ring-offset-2 "
                        "dark:focus:ring-offset-gray-800 bg-white dark:bg-gray-800"
                    ),
                    "rows": 4,
                }
            ),
            "icon": forms.TextInput(
                attrs={
                    "class": (
                        "w-full border border-gray-300 dark:border-gray-600 rounded p-2 "
                        "focus:outline-none focus:ring-2 focus:ring-teal-500 focus:ring-offset-2 "
                        "dark:focus:ring-offset-gray-800 bg-white dark:bg-gray-800"
                    ),
                    "placeholder": "fa-folder",
                }
            ),
            "slug": forms.HiddenInput(),
        }
        help_texts = {
            "icon": "Enter a Font Awesome icon class (e.g., fa-folder, fa-book, fa-code)",
        }

    def clean(self):
        cleaned_data = super().clean()
        name = cleaned_data.get("name")
        if name:
            cleaned_data["slug"] = slugify(name)
        return cleaned_data


class ForumTopicForm(forms.Form):
    title = forms.CharField(
        max_length=200,
        required=True,
        widget=TailwindInput(
            attrs={
                "class": (
                    "w-full border border-gray-300 dark:border-gray-600 rounded p-2 "
                    "focus:outline-none focus:ring-2 focus:ring-teal-500 focus:ring-offset-2 "
                    "dark:focus:ring-offset-gray-800 bg-white dark:bg-gray-800"
                ),
                "placeholder": "Enter your topic title",
            }
        ),
    )
    content = forms.CharField(
        required=True,
        widget=TailwindTextarea(
            attrs={
                "class": (
                    "w-full border border-gray-300 dark:border-gray-600 rounded p-2 "
                    "focus:outline-none focus:ring-2 focus:ring-teal-500 focus:ring-offset-2 "
                    "dark:focus:ring-offset-gray-800 bg-white dark:bg-gray-800"
                ),
                "rows": 6,
                "placeholder": "Write your topic content here...",
            }
        ),
    )


class BlogPostForm(forms.ModelForm):
    """Form for creating and editing blog posts."""

    class Meta:
        model = BlogPost
        fields = ["title", "content", "excerpt", "featured_image", "status", "tags"]

        input_classes = (
            "w-full border border-gray-300 dark:border-gray-600 rounded p-2 "
            "focus:outline-none focus:ring-2 focus:ring-teal-500 focus:ring-offset-2 "
            "dark:focus:ring-offset-gray-800 bg-white dark:bg-gray-800"
        )

        widgets = {
            "title": forms.TextInput(attrs={"class": input_classes}),
            "content": forms.Textarea(attrs={"class": input_classes, "rows": 10}),
            "excerpt": forms.Textarea(attrs={"class": input_classes, "rows": 3}),
            "tags": forms.TextInput(
                attrs={
                    "class": input_classes,
                    "placeholder": "Enter comma-separated tags",
                }
            ),
            "status": forms.Select(attrs={"class": input_classes}),
        }


class MessageTeacherForm(forms.Form):
    name = forms.CharField(
        max_length=100,
        required=True,
        widget=TailwindInput(
            attrs={
                "class": (
                    "w-full px-4 py-2 border border-gray-300 dark:border-gray-600 "
                    "rounded-lg focus:ring-2 focus:ring-blue-500"
                )
            }
        ),
    )
    email = forms.EmailField(
        required=True,
        widget=TailwindEmailInput(
            attrs={
                "class": (
                    "w-full px-4 py-2 border border-gray-300 dark:border-gray-600 "
                    "rounded-lg focus:ring-2 focus:ring-blue-500"
                )
            }
        ),
    )
    message = forms.CharField(
        widget=TailwindTextarea(
            attrs={
                "class": (
                    "w-full px-4 py-2 border border-gray-300 dark:border-gray-600 "
                    "rounded-lg focus:ring-2 focus:ring-blue-500"
                ),
                "rows": 5,
            }
        ),
        required=True,
    )
    captcha = CaptchaField(
        required=False,
        widget=TailwindCaptchaTextInput(
            attrs={
                "class": (
                    "w-full px-4 py-2 border border-gray-300 dark:border-gray-600 "
                    "rounded-lg focus:ring-2 focus:ring-blue-500"
                )
            }
        ),
    )

    def __init__(self, *args, **kwargs):
        user = kwargs.pop("user", None)
        super().__init__(*args, **kwargs)

        # If user is authenticated, remove name, email and captcha fields
        if user and user.is_authenticated:
            del self.fields["name"]
            del self.fields["email"]
            del self.fields["captcha"]


class FeedbackForm(forms.Form):
    name = forms.CharField(
        max_length=100,
        required=False,
        widget=TailwindInput(
            attrs={
                "placeholder": "Your name (optional)",
                "class": (
                    "w-full px-4 py-2 border border-gray-300 dark:border-gray-600 "
                    "rounded-lg focus:ring-2 focus:ring-blue-500"
                ),
            }
        ),
    )
    email = forms.EmailField(
        required=False,
        widget=TailwindEmailInput(
            attrs={
                "placeholder": "Your email (optional)",
                "class": (
                    "w-full px-4 py-2 border border-gray-300 dark:border-gray-600 "
                    "rounded-lg focus:ring-2 focus:ring-blue-500"
                ),
            }
        ),
    )
    description = forms.CharField(
        widget=TailwindTextarea(
            attrs={
                "placeholder": "Your feedback...",
                "rows": 4,
                "class": (
                    "w-full px-4 py-2 border border-gray-300 dark:border-gray-600 "
                    "rounded-lg focus:ring-2 focus:ring-blue-500"
                ),
            }
        ),
        required=True,
    )
    captcha = CaptchaField(widget=TailwindCaptchaTextInput)


class ChallengeSubmissionForm(forms.ModelForm):
    class Meta:
        model = ChallengeSubmission
        fields = ["submission_text"]
        widgets = {
            "submission_text": forms.Textarea(
                attrs={"rows": 5, "placeholder": "Describe your results or reflections..."}
            ),
        }


class TailwindInput(forms.widgets.Input):
    def __init__(self, *args, **kwargs):
        kwargs.setdefault("attrs", {}).update(
            {"class": "w-full px-3 py-2 border rounded-lg focus:outline-none focus:ring-2 focus:ring-blue-500"}
        )
        super().__init__(*args, **kwargs)


class TailwindTextarea(forms.widgets.Textarea):
    def __init__(self, *args, **kwargs):
        kwargs.setdefault("attrs", {}).update(
            {"class": "w-full px-3 py-2 border rounded-lg focus:outline-none focus:ring-2 focus:ring-blue-500"}
        )
        super().__init__(*args, **kwargs)


class GoodsForm(forms.ModelForm):
    """Form for creating/updating goods with full validation"""

    class Meta:
        model = Goods
        fields = [
            "name",
            "description",
            "price",
            "discount_price",
            "product_type",
            "stock",
            "file",
            "category",
            "is_available",
        ]
        widgets = {
            "name": TailwindInput(attrs={"placeholder": "Algebra Basics Workbook"}),
            "description": TailwindTextarea(attrs={"rows": 4, "placeholder": "Detailed product description"}),
            "price": forms.NumberInput(attrs={"class": "tailwind-input-class", "min": "0", "step": "0.01"}),
            "discount_price": forms.NumberInput(attrs={"class": "tailwind-input-class", "min": "0", "step": "0.01"}),
            "product_type": forms.Select(attrs={"onchange": "toggleDigitalFields(this.value)"}),
            "stock": forms.NumberInput(attrs={"data-product-type": "physical"}),
            "file": forms.FileInput(attrs={"accept": ".pdf,.zip,.mp4,.docx", "data-product-type": "digital"}),
            "category": forms.TextInput(attrs={"placeholder": "Educational Materials"}),
        }

    def __init__(self, *args, **kwargs):
        super().__init__(*args, **kwargs)
        self.fields["product_type"].initial = "physical"

        if self.instance and self.instance.pk:
            if self.instance.product_type == "digital":
                self.fields["file"].required = True
                self.fields["stock"].required = False
            else:
                self.fields["stock"].required = True

    def clean(self):
        cleaned_data = super().clean()
        product_type = cleaned_data.get("product_type")
        price = cleaned_data.get("price")
        discount_price = cleaned_data.get("discount_price")
        stock = cleaned_data.get("stock")
        file = cleaned_data.get("file")

        if discount_price and discount_price >= price:
            self.add_error("discount_price", "Discount must be lower than base price")

        if product_type == "digital":
            if stock is not None:
                self.add_error("stock", "Digital products can't have stock")
            if not file and not self.instance.file:
                self.add_error("file", "File required for digital products")
        else:
            if stock is None:
                self.add_error("stock", "Stock required for physical products")
            if file:
                self.add_error("file", "Files only for digital products")

        return cleaned_data

    def save(self, commit=True):
        goods = super().save(commit=False)

        # Handle product type specific fields
        if goods.product_type == "digital":
            goods.stock = None
        else:
            goods.file = None

        if commit:
            goods.save()
            self.save_images(goods)

        return goods

    def save_images(self, goods):
        # Delete existing images if replacing
        if "images" in self.changed_data:
            goods.images.all().delete()

        # Create new ProductImage instances
        for img in self.files.getlist("images"):
            ProductImage.objects.create(goods=goods, image=img)


class StorefrontForm(forms.ModelForm):
    class Meta:
        model = Storefront
        fields = [
            "name",
            "description",
            "store_slug",
            "logo",
            "is_active",
        ]


<<<<<<< HEAD
class MemeForm(forms.ModelForm):
    new_subject = forms.CharField(
        max_length=100, required=False, help_text="If your subject isn't listed, enter a new one here"
    )

    class Meta:
        model = Meme
        fields = ["title", "subject", "new_subject", "caption", "image"]
        widgets = {
            "title": forms.TextInput(attrs={"class": "w-full px-3 py-2 border rounded-lg"}),
            "subject": forms.Select(attrs={"class": "w-full px-3 py-2 border rounded-lg"}),
            "new_subject": forms.TextInput(attrs={"class": "w-full px-3 py-2 border rounded-lg"}),
            "caption": forms.Textarea(attrs={"class": "w-full px-3 py-2 border rounded-lg", "rows": 3}),
            "image": forms.FileInput(
                attrs={"class": "w-full px-3 py-2 border rounded-lg", "accept": "image/png,image/jpeg"}
            ),
        }

    def __init__(self, *args, **kwargs):
        super().__init__(*args, **kwargs)
        self.fields["subject"].required = False
        self.fields["subject"].help_text = "Select an existing subject"

    def clean(self):
        """Validate that either subject or new_subject is provided"""
        cleaned_data = super().clean()
        subject = cleaned_data.get("subject")
        new_subject = cleaned_data.get("new_subject")
        if not subject and not new_subject:
            raise forms.ValidationError("Please either select an existing subject or enter a new one.")
        return cleaned_data

    def clean_image(self):
        image = self.cleaned_data.get("image")
        if image:
            if image.size > 2 * 1024 * 1024:  # 2MB limit
                raise forms.ValidationError("Image file too large ( > 2MB )")
            if not image.name.lower().endswith((".png", ".jpg", ".jpeg")):
                raise forms.ValidationError("Unsupported file type. Please use PNG or JPEG.")
        return image

    def save(self, commit=True):
        meme = super().save(commit=False)
        # Create new subject if provided
        new_subject_name = self.cleaned_data.get("new_subject")
        if new_subject_name and not self.cleaned_data.get("subject"):
            from django.utils.text import slugify

            subject, created = Subject.objects.get_or_create(
                name=new_subject_name, defaults={"slug": slugify(new_subject_name)}
            )
            meme.subject = subject
        if commit:
            meme.save()
        return meme

=======
class ProgressTrackerForm(forms.ModelForm):
    class Meta:
        model = ProgressTracker
        fields = ["title", "description", "current_value", "target_value", "color", "public"]
        widgets = {
            "description": forms.Textarea(attrs={"rows": 3}),
        }

>>>>>>> 01d7a63d

class StudentEnrollmentForm(forms.Form):
    first_name = forms.CharField(
        max_length=30, required=True, widget=TailwindInput(attrs={"placeholder": "First Name"}), label="First Name"
    )
    last_name = forms.CharField(
        max_length=30, required=True, widget=TailwindInput(attrs={"placeholder": "Last Name"}), label="Last Name"
    )
    email = forms.EmailField(
        required=True, widget=TailwindEmailInput(attrs={"placeholder": "Student Email"}), label="Student Email"
    )<|MERGE_RESOLUTION|>--- conflicted
+++ resolved
@@ -1026,7 +1026,15 @@
         ]
 
 
-<<<<<<< HEAD
+class ProgressTrackerForm(forms.ModelForm):
+    class Meta:
+        model = ProgressTracker
+        fields = ["title", "description", "current_value", "target_value", "color", "public"]
+        widgets = {
+            "description": forms.Textarea(attrs={"rows": 3}),
+        }
+
+
 class MemeForm(forms.ModelForm):
     new_subject = forms.CharField(
         max_length=100, required=False, help_text="If your subject isn't listed, enter a new one here"
@@ -1036,12 +1044,16 @@
         model = Meme
         fields = ["title", "subject", "new_subject", "caption", "image"]
         widgets = {
-            "title": forms.TextInput(attrs={"class": "w-full px-3 py-2 border rounded-lg"}),
+            "title": forms.TextInput(attrs={"class": "w-full px-3 py-2 border rounded-lg", "required": True}),
             "subject": forms.Select(attrs={"class": "w-full px-3 py-2 border rounded-lg"}),
             "new_subject": forms.TextInput(attrs={"class": "w-full px-3 py-2 border rounded-lg"}),
             "caption": forms.Textarea(attrs={"class": "w-full px-3 py-2 border rounded-lg", "rows": 3}),
             "image": forms.FileInput(
-                attrs={"class": "w-full px-3 py-2 border rounded-lg", "accept": "image/png,image/jpeg"}
+                attrs={
+                    "class": "w-full px-3 py-2 border rounded-lg",
+                    "accept": "image/png,image/jpeg,image/gif",
+                    "required": True,
+                }
             ),
         }
 
@@ -1050,49 +1062,23 @@
         self.fields["subject"].required = False
         self.fields["subject"].help_text = "Select an existing subject"
 
-    def clean(self):
-        """Validate that either subject or new_subject is provided"""
-        cleaned_data = super().clean()
-        subject = cleaned_data.get("subject")
-        new_subject = cleaned_data.get("new_subject")
-        if not subject and not new_subject:
-            raise forms.ValidationError("Please either select an existing subject or enter a new one.")
-        return cleaned_data
-
     def clean_image(self):
+        """Validate image file size and type."""
         image = self.cleaned_data.get("image")
         if image:
+            # Check file size
             if image.size > 2 * 1024 * 1024:  # 2MB limit
-                raise forms.ValidationError("Image file too large ( > 2MB )")
-            if not image.name.lower().endswith((".png", ".jpg", ".jpeg")):
-                raise forms.ValidationError("Unsupported file type. Please use PNG or JPEG.")
+                raise forms.ValidationError("Image file is too large. Size should not exceed 2 MB.")
+
+            # Check file extension
+            import os
+
+            ext = os.path.splitext(image.name)[1]
+            valid_extensions = [".jpg", ".jpeg", ".png", ".gif"]
+            if not ext.lower() in valid_extensions:
+                raise forms.ValidationError("Unsupported file type. Please use JPEG, PNG, or GIF images.")
         return image
 
-    def save(self, commit=True):
-        meme = super().save(commit=False)
-        # Create new subject if provided
-        new_subject_name = self.cleaned_data.get("new_subject")
-        if new_subject_name and not self.cleaned_data.get("subject"):
-            from django.utils.text import slugify
-
-            subject, created = Subject.objects.get_or_create(
-                name=new_subject_name, defaults={"slug": slugify(new_subject_name)}
-            )
-            meme.subject = subject
-        if commit:
-            meme.save()
-        return meme
-
-=======
-class ProgressTrackerForm(forms.ModelForm):
-    class Meta:
-        model = ProgressTracker
-        fields = ["title", "description", "current_value", "target_value", "color", "public"]
-        widgets = {
-            "description": forms.Textarea(attrs={"rows": 3}),
-        }
-
->>>>>>> 01d7a63d
 
 class StudentEnrollmentForm(forms.Form):
     first_name = forms.CharField(
